let restify = require('restify');
let builder = require('botbuilder');

module.exports = function (name, bot, ba) {
    bot.dialog(`/${name}`, [].concat(
        ba.authenticate("mercadolibre"),
        function (session, results) {
            //get the mercadolibre profile
            var user = ba.profile(session, "mercadolibre");
            //call mercadolibre and get something using user.accessToken
            var client = restify.createJsonClient({
                url: 'https://api.mercadolibre.com',
                accept: 'application/json',
            });
            var mercadoLibreUrl = '/users/'+ user.id + '?access_token=' + user.accessToken;
            client.get(mercadoLibreUrl, (err, req, res, obj) => {
                if (!err) {
                    console.log(obj);
                    var msg = new builder.Message()
                        .attachments([
                            new builder.HeroCard(session)
                                .text(user.first_name + ' ' + user.last_name)
/*                                .images([
                                    new builder.CardImage(session).url(obj.data.image['60x60'].url)
                                ]
                                )*/
                        ]
                        );
                    session.endDialog(msg);
                } else {
                    console.log(err);
                    session.endDialog("error getting profile, typing 'logout' to try again");
                }
            });
        }
<<<<<<< HEAD
    )).triggerAction({matches:name});
=======
    )).triggerAction({ matches: /profile/i })
>>>>>>> 5b4a2d0a
};<|MERGE_RESOLUTION|>--- conflicted
+++ resolved
@@ -33,9 +33,5 @@
                 }
             });
         }
-<<<<<<< HEAD
     )).triggerAction({matches:name});
-=======
-    )).triggerAction({ matches: /profile/i })
->>>>>>> 5b4a2d0a
 };