{
  "name": "botstarter",
  "version": "1.0.0",
  "description": "",
  "main": "server.js",
  "dependencies": {
    "bluebird": "^3.5.0",
    "botauth": "^0.2.12",
    "botbuilder": "^3.7",
    "dotenv": "^4.0.0",
    "dotenv-extended": "^1.0.4",
    "lodash": "^4.17.4",
<<<<<<< HEAD
    "mongoose": "^4.9.4",
=======
    "mongodb": "^2.2.25",
>>>>>>> 6d7f6848
    "nlp_compromise": "^6.5.3",
    "passport-mercadolibre": "0.0.2",
    "phone-regex": "^2.0.0",
    "readdir-enhanced": "^1.4.5",
    "request-promise-native": "^1.0.3",
    "restify": "^4.1.1",
    "string": "^3.3.3",
    "uuid": "^3.0.1"
  },
  "devDependencies": {},
  "scripts": {
    "test": "echo \"Error: no test specified\" && exit 1"
  },
  "repository": {
    "type": "git",
    "url": "git+https://github.com/DanielEgan/botstarter.git"
  },
  "keywords": [],
  "author": "Daniel Egan <daniel.egan@live.com> (http://TheSociableGeek.com)",
  "license": "MIT",
  "bugs": {
    "url": "https://github.com/DanielEgan/botstarter/issues"
  },
  "homepage": "https://github.com/DanielEgan/botstarter#readme"
}<|MERGE_RESOLUTION|>--- conflicted
+++ resolved
@@ -10,11 +10,8 @@
     "dotenv": "^4.0.0",
     "dotenv-extended": "^1.0.4",
     "lodash": "^4.17.4",
-<<<<<<< HEAD
     "mongoose": "^4.9.4",
-=======
     "mongodb": "^2.2.25",
->>>>>>> 6d7f6848
     "nlp_compromise": "^6.5.3",
     "passport-mercadolibre": "0.0.2",
     "phone-regex": "^2.0.0",
